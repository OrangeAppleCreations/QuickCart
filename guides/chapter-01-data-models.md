# Chapter 1: SQL Schema & Value Types

**⏱️ Estimated Time:** 1 Week  
**🎯 Learning Objective:** Definieer je database schema met Swift value types volgens Point-Free moderne persistence

---

## 📋 Prerequisites

Before starting this chapter:
<<<<<<< HEAD
- [ ] Your modular project structure is set up (✅ Done)
- [ ] Library package exists with Models target (✅ Done)
- [ ] Basic understanding of Swift structs and SQL
- [ ] Xcode 15+ installed
=======
- [x] Your modular project structure is set up (✅ Done)
- [x] Library package exists with Models target (✅ Done)
- [x] Basic understanding of Swift structs and enums
>>>>>>> a2a870ad

---

## 🎯 Chapter Goals

By the end of this chapter, you will have:
- ✅ Een complete SQLite database schema voor QuickCart
- ✅ Swift value type models die je SQL schema representeren
- ✅ GRDB dependency setup in je project
- ✅ Database migrations voor schema versioning
- ✅ Sample data factory voor testing
- ✅ Comprehensive tests voor je models en database schema

**🌟 Point-Free Principle:** *"Start with the database schema, then build Swift types that mirror it exactly"*

---

## 📚 Lesson 1.1: Setup GRDB Dependency

### Task 1: Add GRDB to Package.swift

**Location:** `Library/Package.swift`

Update je package dependencies:

```swift
// swift-tools-version: 5.9
import PackageDescription

let package = Package(
    name: "Library",
    platforms: [
        .iOS(.v17),
        .macOS(.v14)
    ],
    products: [
        .library(name: "Models", targets: ["Models"]),
        .library(name: "AppFeature", targets: ["AppFeature"]),
    ],
    dependencies: [
        // Point-Free Modern Persistence Stack
        .package(url: "https://github.com/groue/GRDB.swift.git", from: "6.24.0"),
        .package(url: "https://github.com/pointfreeco/swift-sharing.git", from: "1.0.0"),
    ],
    targets: [
        .target(
            name: "Models",
            dependencies: [
                .product(name: "GRDB", package: "GRDB.swift"),
                .product(name: "Sharing", package: "swift-sharing"),
            ]
        ),
        .target(
            name: "AppFeature",
            dependencies: ["Models"]
        ),
        .testTarget(
            name: "LibraryTests",
            dependencies: ["Models", "AppFeature"]
        ),
    ]
)
```

**✅ Completion Check:**
- [ ] Package.swift is updated with GRDB dependency
- [ ] Project builds without errors
- [ ] Dependencies resolve correctly

---

## 📚 Lesson 1.2: Design SQLite Database Schema

### Task 2: Create Database Schema

**Location:** `Library/Sources/Models/Schema.sql`

Definieer je database schema volgens Point-Free patterns:

```sql
-- QuickCart Database Schema v1.0
-- Based on Point-Free Modern Persistence patterns

-- Shopping Lists Table
CREATE TABLE IF NOT EXISTS shopping_lists (
    id TEXT PRIMARY KEY NOT NULL,
    title TEXT NOT NULL,
    created_at REAL NOT NULL, -- Unix timestamp
    updated_at REAL NOT NULL
);

-- Item Categories (as enum values)
CREATE TABLE IF NOT EXISTS item_categories (
    id INTEGER PRIMARY KEY,
    name TEXT UNIQUE NOT NULL,
    emoji TEXT NOT NULL,
    sort_order INTEGER NOT NULL
);

-- Insert default categories
INSERT OR IGNORE INTO item_categories (id, name, emoji, sort_order) VALUES
(1, 'Produce', '🥬', 1),
(2, 'Dairy', '🥛', 2),
(3, 'Meat & Seafood', '🥩', 3),
(4, 'Frozen', '🧊', 4),
(5, 'Pantry', '🥫', 5),
(6, 'Household', '🧽', 6),
(7, 'Personal Care', '🧴', 7),
(8, 'Other', '📦', 8);

-- Shopping Items Table
CREATE TABLE IF NOT EXISTS shopping_items (
    id TEXT PRIMARY KEY NOT NULL,
    name TEXT NOT NULL,
    quantity INTEGER NOT NULL DEFAULT 1,
    is_completed INTEGER NOT NULL DEFAULT 0, -- SQLite boolean as INTEGER
    notes TEXT NOT NULL DEFAULT '',
    category_id INTEGER NOT NULL DEFAULT 8, -- Foreign key to categories
    shopping_list_id TEXT NOT NULL, -- Foreign key to lists
    created_at REAL NOT NULL,
    updated_at REAL NOT NULL,
    
    FOREIGN KEY (category_id) REFERENCES item_categories (id),
    FOREIGN KEY (shopping_list_id) REFERENCES shopping_lists (id) ON DELETE CASCADE
);

-- Indexes for performance
CREATE INDEX IF NOT EXISTS idx_items_list_id ON shopping_items (shopping_list_id);
CREATE INDEX IF NOT EXISTS idx_items_category ON shopping_items (category_id);
CREATE INDEX IF NOT EXISTS idx_items_completed ON shopping_items (is_completed);
CREATE INDEX IF NOT EXISTS idx_lists_updated ON shopping_lists (updated_at DESC);
```

**✅ Completion Check:**
<<<<<<< HEAD
- [ ] SQL schema is syntactically correct
- [ ] Foreign key relationships are defined
- [ ] Indexes are added for performance
- [ ] Default categories are populated
=======
- [x] Model compiles without errors
- [x] All properties are properly initialized
- [x] Public API is correctly exposed
>>>>>>> a2a870ad

---

## 📚 Lesson 1.3: Create Swift Value Types

### Task 3: Define Value Type Models

**Location:** `Library/Sources/Models/ShoppingModels.swift`

```swift
import Foundation
import GRDB

// MARK: - ItemCategory Value Type
public struct ItemCategory: Codable, Hashable, Sendable {
    public let id: Int
    public let name: String
    public let emoji: String
    public let sortOrder: Int
    
    public init(id: Int, name: String, emoji: String, sortOrder: Int) {
        self.id = id
        self.name = name
        self.emoji = emoji
        self.sortOrder = sortOrder
    }
}

// MARK: - ShoppingItem Value Type  
public struct ShoppingItem: Codable, Hashable, Identifiable, Sendable {
    public let id: String
    public let name: String
    public let quantity: Int
    public let isCompleted: Bool
    public let notes: String
    public let categoryId: Int
    public let shoppingListId: String
    public let createdAt: Date
    public let updatedAt: Date
    
    public init(
        id: String = UUID().uuidString,
        name: String,
        quantity: Int = 1,
        isCompleted: Bool = false,
        notes: String = "",
        categoryId: Int = 8, // Default to "Other"
        shoppingListId: String,
        createdAt: Date = Date(),
        updatedAt: Date = Date()
    ) {
        self.id = id
        self.name = name
        self.quantity = quantity
        self.isCompleted = isCompleted
        self.notes = notes
        self.categoryId = categoryId
        self.shoppingListId = shoppingListId
        self.createdAt = createdAt
        self.updatedAt = updatedAt
    }
}

// MARK: - ShoppingList Value Type
public struct ShoppingList: Codable, Hashable, Identifiable, Sendable {
    public let id: String
    public let title: String
    public let createdAt: Date
    public let updatedAt: Date
    
    public init(
        id: String = UUID().uuidString,
        title: String,
        createdAt: Date = Date(),
        updatedAt: Date = Date()
    ) {
        self.id = id
        self.title = title
        self.createdAt = createdAt
        self.updatedAt = updatedAt
    }
}

// MARK: - Computed Properties
public extension ShoppingItem {
    var displayName: String {
        quantity > 1 ? "\(quantity)x \(name)" : name
    }
}
```

**✅ Completion Check:**
- [ ] Value types mirror SQL schema exactly
- [ ] All properties are immutable (let)
- [ ] Types conform to Codable, Hashable, Sendable
- [ ] No business logic in models (pure data)

---

## 📚 Lesson 1.4: Database Records (GRDB Integration)

### Task 4: Create GRDB Database Records

**Location:** `Library/Sources/Models/DatabaseRecords.swift`

```swift
import Foundation
import GRDB

// MARK: - ItemCategory Database Record
extension ItemCategory: FetchableRecord, PersistableRecord {
    public static let databaseTableName = "item_categories"
    
    public enum Columns {
        static let id = Column("id")
        static let name = Column("name")
        static let emoji = Column("emoji")
        static let sortOrder = Column("sort_order")
    }
}

// MARK: - ShoppingList Database Record
extension ShoppingList: FetchableRecord, PersistableRecord {
    public static let databaseTableName = "shopping_lists"
    
    public enum Columns {
        static let id = Column("id")
        static let title = Column("title")
        static let createdAt = Column("created_at")
        static let updatedAt = Column("updated_at")
    }
    
    // Convert dates to/from Unix timestamps for SQLite
    public init(row: Row) throws {
        id = row[Columns.id]
        title = row[Columns.title]
        createdAt = Date(timeIntervalSince1970: row[Columns.createdAt])
        updatedAt = Date(timeIntervalSince1970: row[Columns.updatedAt])
    }
    
    public func encode(to container: inout PersistenceContainer) throws {
        container[Columns.id] = id
        container[Columns.title] = title
        container[Columns.createdAt] = createdAt.timeIntervalSince1970
        container[Columns.updatedAt] = updatedAt.timeIntervalSince1970
    }
}

// MARK: - ShoppingItem Database Record
extension ShoppingItem: FetchableRecord, PersistableRecord {
    public static let databaseTableName = "shopping_items"
    
    public enum Columns {
        static let id = Column("id")
        static let name = Column("name")
        static let quantity = Column("quantity")
        static let isCompleted = Column("is_completed")
        static let notes = Column("notes")
        static let categoryId = Column("category_id")
        static let shoppingListId = Column("shopping_list_id")
        static let createdAt = Column("created_at")
        static let updatedAt = Column("updated_at")
    }
    
    public init(row: Row) throws {
        id = row[Columns.id]
        name = row[Columns.name]
        quantity = row[Columns.quantity]
        isCompleted = row[Columns.isCompleted]
        notes = row[Columns.notes]
        categoryId = row[Columns.categoryId]
        shoppingListId = row[Columns.shoppingListId]
        createdAt = Date(timeIntervalSince1970: row[Columns.createdAt])
        updatedAt = Date(timeIntervalSince1970: row[Columns.updatedAt])
    }
    
    public func encode(to container: inout PersistenceContainer) throws {
        container[Columns.id] = id
        container[Columns.name] = name
        container[Columns.quantity] = quantity
        container[Columns.isCompleted] = isCompleted
        container[Columns.notes] = notes
        container[Columns.categoryId] = categoryId
        container[Columns.shoppingListId] = shoppingListId
        container[Columns.createdAt] = createdAt.timeIntervalSince1970
        container[Columns.updatedAt] = updatedAt.timeIntervalSince1970
    }
}
```

**✅ Completion Check:**
- [ ] All records conform to FetchableRecord & PersistableRecord
- [ ] Column enums are defined for type safety
- [ ] Date conversion handles Unix timestamps correctly
- [ ] Database table names match SQL schema

---

## 📚 Lesson 1.5: Database Migration System

### Task 5: Setup Database Migrations

**Location:** `Library/Sources/Models/DatabaseMigrator.swift`

```swift
import Foundation
import GRDB

public struct DatabaseMigrator {
    public static func migrator() -> DatabaseMigrator {
        var migrator = DatabaseMigrator()
        
        // Version 1.0: Initial Schema
        migrator.registerMigration("v1.0") { db in
            // Create shopping_lists table
            try db.execute(sql: """
                CREATE TABLE shopping_lists (
                    id TEXT PRIMARY KEY NOT NULL,
                    title TEXT NOT NULL,
                    created_at REAL NOT NULL,
                    updated_at REAL NOT NULL
                )
                """)
            
            // Create item_categories table
            try db.execute(sql: """
                CREATE TABLE item_categories (
                    id INTEGER PRIMARY KEY,
                    name TEXT UNIQUE NOT NULL,
                    emoji TEXT NOT NULL,
                    sort_order INTEGER NOT NULL
                )
                """)
            
            // Insert default categories
            try db.execute(sql: """
                INSERT INTO item_categories (id, name, emoji, sort_order) VALUES
                (1, 'Produce', '🥬', 1),
                (2, 'Dairy', '🥛', 2),
                (3, 'Meat & Seafood', '🥩', 3),
                (4, 'Frozen', '🧊', 4),
                (5, 'Pantry', '🥫', 5),
                (6, 'Household', '🧽', 6),
                (7, 'Personal Care', '🧴', 7),
                (8, 'Other', '📦', 8)
                """)
            
            // Create shopping_items table
            try db.execute(sql: """
                CREATE TABLE shopping_items (
                    id TEXT PRIMARY KEY NOT NULL,
                    name TEXT NOT NULL,
                    quantity INTEGER NOT NULL DEFAULT 1,
                    is_completed INTEGER NOT NULL DEFAULT 0,
                    notes TEXT NOT NULL DEFAULT '',
                    category_id INTEGER NOT NULL DEFAULT 8,
                    shopping_list_id TEXT NOT NULL,
                    created_at REAL NOT NULL,
                    updated_at REAL NOT NULL,
                    
                    FOREIGN KEY (category_id) REFERENCES item_categories (id),
                    FOREIGN KEY (shopping_list_id) REFERENCES shopping_lists (id) ON DELETE CASCADE
                )
                """)
            
            // Create indexes
            try db.execute(sql: "CREATE INDEX idx_items_list_id ON shopping_items (shopping_list_id)")
            try db.execute(sql: "CREATE INDEX idx_items_category ON shopping_items (category_id)")
            try db.execute(sql: "CREATE INDEX idx_items_completed ON shopping_items (is_completed)")
            try db.execute(sql: "CREATE INDEX idx_lists_updated ON shopping_lists (updated_at DESC)")
        }
        
        return migrator
    }
}
```

---

## 📚 Lesson 1.6: Sample Data Factory

### Task 6: Create Sample Data for Testing

**Location:** `Library/Sources/Models/SampleData.swift`

```swift
import Foundation

public struct SampleData {
    
    // Sample Categories (matches database)
    public static let categories: [ItemCategory] = [
        ItemCategory(id: 1, name: "Produce", emoji: "🥬", sortOrder: 1),
        ItemCategory(id: 2, name: "Dairy", emoji: "🥛", sortOrder: 2),
        ItemCategory(id: 3, name: "Meat & Seafood", emoji: "🥩", sortOrder: 3),
        ItemCategory(id: 4, name: "Frozen", emoji: "🧊", sortOrder: 4),
        ItemCategory(id: 5, name: "Pantry", emoji: "🥫", sortOrder: 5),
        ItemCategory(id: 6, name: "Household", emoji: "🧽", sortOrder: 6),
        ItemCategory(id: 7, name: "Personal Care", emoji: "🧴", sortOrder: 7),
        ItemCategory(id: 8, name: "Other", emoji: "📦", sortOrder: 8),
    ]
    
    // Sample Shopping Lists
    public static let shoppingLists: [ShoppingList] = [
        ShoppingList(
            id: "list-1",
            title: "Boodschappen deze week",
            createdAt: Date().addingTimeInterval(-86400 * 2), // 2 days ago
            updatedAt: Date().addingTimeInterval(-3600) // 1 hour ago
        ),
        ShoppingList(
            id: "list-2", 
            title: "Feestje supplies",
            createdAt: Date().addingTimeInterval(-86400), // 1 day ago
            updatedAt: Date().addingTimeInterval(-1800) // 30 minutes ago
        ),
        ShoppingList(
            id: "list-3",
            title: "Quick run naar winkel",
            createdAt: Date().addingTimeInterval(-3600 * 6), // 6 hours ago
            updatedAt: Date().addingTimeInterval(-600) // 10 minutes ago
        )
    ]
    
    // Sample Shopping Items
    public static let shoppingItems: [ShoppingItem] = [
        // Items for list-1 (Weekly groceries)
        ShoppingItem(id: "item-1", name: "Bananen", quantity: 6, categoryId: 1, shoppingListId: "list-1"),
        ShoppingItem(id: "item-2", name: "Melk", quantity: 1, categoryId: 2, shoppingListId: "list-1"),
        ShoppingItem(id: "item-3", name: "Kipfilet", quantity: 2, categoryId: 3, shoppingListId: "list-1"),
        ShoppingItem(id: "item-4", name: "IJs", quantity: 1, categoryId: 4, shoppingListId: "list-1"),
        ShoppingItem(id: "item-5", name: "Rijst", quantity: 1, categoryId: 5, shoppingListId: "list-1", notes: "Basmati bij voorkeur"),
        
        // Items for list-2 (Party supplies) 
        ShoppingItem(id: "item-6", name: "Chips", quantity: 3, categoryId: 5, shoppingListId: "list-2"),
        ShoppingItem(id: "item-7", name: "Frisdrank", quantity: 6, categoryId: 8, shoppingListId: "list-2"),
        ShoppingItem(id: "item-8", name: "Servetten", quantity: 1, categoryId: 6, shoppingListId: "list-2"),
        
        // Items for list-3 (Quick run)
        ShoppingItem(id: "item-9", name: "Brood", quantity: 1, categoryId: 5, shoppingListId: "list-3"),
        ShoppingItem(id: "item-10", name: "Eieren", quantity: 12, categoryId: 2, shoppingListId: "list-3", isCompleted: true),
    ]
}
```

**✅ Completion Check:**
- [ ] Sample data matches database schema exactly
- [ ] Foreign key relationships are correct
- [ ] Mix of completed and pending items
- [ ] Diverse categories and quantities represented

---

## 🧪 Testing Your Database Schema

### Task 7: Create Comprehensive Tests

**Location:** `Library/Tests/LibraryTests/DatabaseSchemaTests.swift`

```swift
import XCTest
import GRDB
@testable import Models

final class DatabaseSchemaTests: XCTestCase {
    var dbQueue: DatabaseQueue!
    
    override func setUp() {
        super.setUp()
        // Create in-memory database for testing
        dbQueue = DatabaseQueue()
        
        do {
            try DatabaseMigrator.migrator().migrate(dbQueue)
        } catch {
            XCTFail("Failed to setup test database: \(error)")
        }
    }
    
    func testDatabaseSchemaCreation() throws {
        try dbQueue.read { db in
            // Test that all tables exist
            XCTAssertTrue(try db.tableExists("shopping_lists"))
            XCTAssertTrue(try db.tableExists("item_categories"))
            XCTAssertTrue(try db.tableExists("shopping_items"))
        }
    }
    
    func testDefaultCategoriesExist() throws {
        try dbQueue.read { db in
            let categories = try ItemCategory.fetchAll(db)
            XCTAssertEqual(categories.count, 8)
            
            // Test specific categories
            let produce = try ItemCategory.filter(ItemCategory.Columns.name == "Produce").fetchOne(db)
            XCTAssertNotNil(produce)
            XCTAssertEqual(produce?.emoji, "🥬")
        }
    }
    
    func testShoppingListCRUD() throws {
        let list = ShoppingList(id: "test-list", title: "Test List")
        
        try dbQueue.write { db in
            // Insert
            try list.insert(db)
        }
        
        // Fetch
        let fetchedList = try dbQueue.read { db in
            try ShoppingList.fetchOne(db, key: "test-list")
        }
        
        XCTAssertNotNil(fetchedList)
        XCTAssertEqual(fetchedList?.title, "Test List")
    }
    
    func testShoppingItemWithForeignKeys() throws {
        let list = ShoppingList(id: "test-list", title: "Test List")
        let item = ShoppingItem(
            id: "test-item",
            name: "Test Item",
            categoryId: 1, // Produce
            shoppingListId: "test-list"
        )
        
        try dbQueue.write { db in
            try list.insert(db)
            try item.insert(db)
        }
        
        let fetchedItem = try dbQueue.read { db in
            try ShoppingItem.fetchOne(db, key: "test-item")
        }
        
        XCTAssertNotNil(fetchedItem)
        XCTAssertEqual(fetchedItem?.name, "Test Item")
        XCTAssertEqual(fetchedItem?.categoryId, 1)
    }
    
    func testForeignKeyConstraints() throws {
        let item = ShoppingItem(
            id: "orphan-item",
            name: "Orphan Item", 
            shoppingListId: "non-existent-list"
        )
        
        // This should fail due to foreign key constraint
        XCTAssertThrowsError(try dbQueue.write { db in
            try item.insert(db)
        })
    }
}
```

Run je tests:
```bash
cd QuickCart
xcodebuild test -scheme Library -destination 'platform=iOS Simulator,name=iPhone 15'
```

**✅ Completion Check:**
- [ ] All database tests pass
- [ ] Schema creation works correctly
- [ ] Foreign key constraints are enforced
- [ ] CRUD operations work with GRDB

---

## 🎉 Chapter 1 Complete!

### Final Checklist

Before moving to Chapter 2, ensure:

- [ ] ✅ GRDB dependency is correctly added to Package.swift
- [ ] ✅ SQLite database schema is properly designed
- [ ] ✅ Swift value types mirror SQL schema exactly  
- [ ] ✅ GRDB database records are implemented
- [ ] ✅ Database migration system is working
- [ ] ✅ Sample data factory matches schema
- [ ] ✅ All database tests are passing
- [ ] ✅ No compiler warnings or errors

### What You've Built

🎊 **Gefeliciteerd!** Je hebt nu:

- **SQL-First Foundation**: Een solide database schema als fundament
- **Type-Safe Models**: Swift value types die exact je database weerspiegelen
- **Modern Persistence**: GRDB integration volgens Point-Free patterns
- **Migration System**: Database versioning voor toekomstige updates
- **Test Coverage**: Comprehensive tests voor je database layer
- **Point-Free Architecture**: Database als "single source of truth"

### Key Learnings

📚 **Je hebt geleerd:**
- Database-first design approach
- SQLite schema design met foreign keys en indexes
- Swift value types vs reference types voor data modeling
- GRDB integration voor type-safe database toegang
- Migration patterns voor schema evolutie

### Next Steps

Ready for **Chapter 2: GRDB Repository Pattern**? Je gaat nu een type-safe repository layer bouwen!

---

**🤔 Vragen of problemen?** Review je SQL schema, run de database tests, en vraag Claude Code om hulp bij complexe queries!<|MERGE_RESOLUTION|>--- conflicted
+++ resolved
@@ -8,16 +8,10 @@
 ## 📋 Prerequisites
 
 Before starting this chapter:
-<<<<<<< HEAD
 - [ ] Your modular project structure is set up (✅ Done)
 - [ ] Library package exists with Models target (✅ Done)
 - [ ] Basic understanding of Swift structs and SQL
 - [ ] Xcode 15+ installed
-=======
-- [x] Your modular project structure is set up (✅ Done)
-- [x] Library package exists with Models target (✅ Done)
-- [x] Basic understanding of Swift structs and enums
->>>>>>> a2a870ad
 
 ---
 
@@ -152,16 +146,10 @@
 ```
 
 **✅ Completion Check:**
-<<<<<<< HEAD
 - [ ] SQL schema is syntactically correct
 - [ ] Foreign key relationships are defined
 - [ ] Indexes are added for performance
 - [ ] Default categories are populated
-=======
-- [x] Model compiles without errors
-- [x] All properties are properly initialized
-- [x] Public API is correctly exposed
->>>>>>> a2a870ad
 
 ---
 
